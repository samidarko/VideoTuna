<p align="center" width="50%">
<img src="https://github.com/user-attachments/assets/38efb5bc-723e-4012-aebd-f55723c593fb" alt="VideoTuna" style="width: 75%; min-width: 450px; display: block; margin: auto; background-color: transparent;">
</p>

# VideoTuna

![Version](https://img.shields.io/badge/version-0.1.0-blue) ![visitors](https://visitor-badge.laobi.icu/badge?page_id=VideoVerses.VideoTuna&left_color=green&right_color=red) [![GitHub](https://img.shields.io/github/stars/VideoVerses/VideoTuna?style=social)](https://github.com/VideoVerses/VideoTuna) [![](https://dcbadge.limes.pink/api/server/AammaaR2?style=flat)](https://discord.gg/AammaaR2) <a href='assets/wechat_group.png'><img src='https://badges.aleen42.com/src/wechat.svg'></a>



🤗🤗🤗 Videotuna is a useful codebase for text-to-video applications.   
🌟 VideoTuna is the first repo that integrates multiple AI video generation models for text-to-video, image-to-video, text-to-image generation (to the best of our knowledge).   
🌟 VideoTuna is the first repo that provides comprehensive pipelines in video generation, including pre-training, continuous training, post-training (alignment), and fine-tuning (to the best of our knowledge).   
🌟 The models of VideoTuna include both U-Net and DiT architectures for visual generation tasks.  
🌟 A new 3D video VAE, and a controllable facial video generation model will be released soon.  


## Features
🌟 **All-in-one framework:** Inference and fine-tune up-to-date video generation models.  
🌟 **Pre-training:** Build your own foundational text-to-video model.  
🌟 **Continuous training:** Keep improving your model with new data.  
🌟 **Domain-specific fine-tuning:** Adapt models to your specific scenario.  
🌟 **Concept-specific fine-tuning:** Teach your models with unique concepts.  
🌟 **Enhanced language understanding:** Improve model comprehension through continuous training.  
🌟 **Post-processing:** Enhance the videos with video-to-video enhancement model.  
🌟 **Post-training/Human preference alignment:** Post-training with RLHF for more attractive results.  

<<<<<<< HEAD
## 🔆 Updates
- [2024-10-31] We make the VideoTuna V0.1.0 public!
=======

## 🔆 Updates
- [2024-11-01] We make the VideoTuna V0.1.0 public!

>>>>>>> ebc793fe

## Demo
### 3D Video VAE
The 3D video VAE from VideoTuna can accurately compress and reconstruct the input videos with fine details.

<table class="center">
  <tr>
    <td><a href="https://github.com/VideoVerses/VideoTuna/blob/main/assets/demos/vae/gtview7.gif"><img src="assets/demos/vae/fkview7.gif" width="320"></a></td>
    <td><a href="https://github.com/VideoVerses/VideoTuna/blob/main/assets/demos/vae/fkview7.gif"><img src="assets/demos/vae/fkview7.gif" width="320"></a></td>
  </tr>
  <tr>
    <td style="text-align:center;" width="320">Groud Truth</td>
    <td style="text-align:center;" width="320">Reconstruction</td>
  </tr>
  <tr>
    <td><a href="https://github.com/VideoVerses/VideoTuna/blob/main/assets/demos/vae/gtview9.gif"><img src="assets/demos/vae/fkview9.gif" width="320"></a></td>
    <td><a href="https://github.com/VideoVerses/VideoTuna/blob/main/assets/demos/vae/fkview9.gif"><img src="assets/demos/vae/fkview9.gif" width="320"></a></td>
  </tr>
  <tr>
    <td style="text-align:center;" width="320">Ground Truth</td>
    <td style="text-align:center;" width="320">Reconstruction</td>
  </tr>
  <tr>
    <td><a href="https://github.com/VideoVerses/VideoTuna/blob/main/assets/demos/vae/gtface.gif"><img src="assets/demos/vae/gtface.gif" width="320"></a></td>
    <td><a href="https://github.com/VideoVerses/VideoTuna/blob/main/assets/demos/vae/fkface.gif"><img src="assets/demos/vae/fkface.gif" width="320"></a></td>
  </tr>
  <tr>
    <td style="text-align:center;" width="320">Ground Truth</td>
    <td style="text-align:center;" width="320">Reconstruction</td>
  </tr>

  <tr>
    <td><a href="https://github.com/VideoVerses/VideoTuna/blob/main/assets/demos/vae/gtmotion4.gif"><img src="assets/demos/vae/gtmotion4.gif" width="320"></a></td>
    <td><a href="https://github.com/VideoVerses/VideoTuna/blob/main/assets/demos/vae/fkmotion4.gif"><img src="assets/demos/vae/fkmotion4.gif" width="320"></a></td>
  </tr>
  <tr>
    <td style="text-align:center;" width="320">Ground Truth</td>
    <td style="text-align:center;" width="320">Reconstruction</td>
  </tr>
  <tr>
    <td><a href="https://github.com/VideoVerses/VideoTuna/blob/main/assets/demos/vae/gtanimal2.gif"><img src="assets/demos/vae/gtanimal2.gif" width="320"></a></td>
    <td><a href="https://github.com/VideoVerses/VideoTuna/blob/main/assets/demos/vae/fkanimal2.gif"><img src="assets/demos/vae/fkanimal2.gif" width="320"></a></td>
  </tr>
  <tr>
    <td style="text-align:center;" width="320">Ground Truth</td>
    <td style="text-align:center;" width="320">Reconstruction</td>
  </tr>
  <tr>
    <td><a href="https://github.com/VideoVerses/VideoTuna/blob/main/assets/demos/vae/gtcloseshot1.gif"><img src="assets/demos/vae/gtcloseshot1.gif" width="320"></a></td>
    <td><a href="https://github.com/VideoVerses/VideoTuna/blob/main/assets/demos/vae/fkcloseshot1.gif"><img src="assets/demos/vae/fkcloseshot1.gif" width="320"></a></td>
  </tr>
  <tr>
    <td style="text-align:center;" width="320">Ground Truth</td>
    <td style="text-align:center;" width="320">Reconstruction</td>
  </tr>
</table>

### Face domain

<table class="center">
  <tr>
    <td><img src="assets/demos/face_i2v/zcCWO3QOguA_0.png" width="240" alt="Image 1"></td>
    <td><img src="assets/demos/face_i2v/YJJbE-w2qzA_0.png" width="240" alt="Image 2"></td>
    <td><img src="assets/demos/face_i2v/-ZxtmDbqDRc_0.png" width="240" alt="Image 3"></td>
  </tr>
  <tr>
    <td style="text-align: center;">Input 1</td>
    <td style="text-align: center;">Input 2</td>
    <td style="text-align: center;">Input 3</td>
  </tr>
</table>


<table class="center">
  <tr>
    <td><a href="https://github.com/VideoVerses/VideoTuna/blob/main/assets/demos/face_i2v/zcCWO3QOguA_0_sample0/zcCWO3QOguA_0_sample0_anger.gif"><img src="assets/demos/face_i2v/zcCWO3QOguA_0_sample0/zcCWO3QOguA_0_sample0_anger.gif" width="240"></a></td>
    <td><a href="https://github.com/VideoVerses/VideoTuna/blob/main/assets/demos/face_i2v/zcCWO3QOguA_0_sample0/zcCWO3QOguA_0_sample0_disgust.gif"><img src="assets/demos/face_i2v/zcCWO3QOguA_0_sample0/zcCWO3QOguA_0_sample0_disgust.gif" width="240"></a></td>
    <td><a href="https://github.com/VideoVerses/VideoTuna/blob/main/assets/demos/face_i2v/zcCWO3QOguA_0_sample0/zcCWO3QOguA_0_sample0_fear.gif"><img src="assets/demos/face_i2v/zcCWO3QOguA_0_sample0/zcCWO3QOguA_0_sample0_fear.gif" width="240"></a></td>
  </tr>
  <tr>
    <td style="text-align:center;">Emotion: Anger</td>
    <td style="text-align:center;">Emotion: Disgust</td>
    <td style="text-align:center;">Emotion: Fear</td>
  </tr>
  <tr>
    <td><a href="https://github.com/VideoVerses/VideoTuna/blob/main/assets/demos/face_i2v/zcCWO3QOguA_0_sample0/zcCWO3QOguA_0_sample0_happy.gif"><img src="assets/demos/face_i2v/zcCWO3QOguA_0_sample0/zcCWO3QOguA_0_sample0_happy.gif" width="240"></a></td>
    <td><a href="https://github.com/VideoVerses/VideoTuna/blob/main/assets/demos/face_i2v/zcCWO3QOguA_0_sample0/zcCWO3QOguA_0_sample0_sad.gif"><img src="assets/demos/face_i2v/zcCWO3QOguA_0_sample0/zcCWO3QOguA_0_sample0_sad.gif" width="240"></a></td>
    <td><a href="https://github.com/VideoVerses/VideoTuna/blob/main/assets/demos/face_i2v/zcCWO3QOguA_0_sample0/zcCWO3QOguA_0_sample0_surprise.gif"><img src="assets/demos/face_i2v/zcCWO3QOguA_0_sample0/zcCWO3QOguA_0_sample0_surprise.gif" width="240"></a></td>
  </tr>
  <tr>
    <td style="text-align:center;">Emotion: Happy</td>
    <td style="text-align:center;">Emotion: Sad</td>
    <td style="text-align:center;">Emotion: Surprise</td>
  </tr>
</table>


<table class="center">
  <tr>
    <td><a href="https://github.com/VideoVerses/VideoTuna/blob/main/assets/demos/face_i2v/YJJbE-w2qzA_0_sample0/YJJbE-w2qzA_0_sample0_anger.gif"><img src="assets/demos/face_i2v/YJJbE-w2qzA_0_sample0/YJJbE-w2qzA_0_sample0_anger.gif" width="240"></a></td>
    <td><a href="https://github.com/VideoVerses/VideoTuna/blob/main/assets/demos/face_i2v/YJJbE-w2qzA_0_sample0/YJJbE-w2qzA_0_sample0_disgust.gif"><img src="assets/demos/face_i2v/YJJbE-w2qzA_0_sample0/YJJbE-w2qzA_0_sample0_disgust.gif" width="240"></a></td>
    <td><a href="https://github.com/VideoVerses/VideoTuna/blob/main/assets/demos/face_i2v/YJJbE-w2qzA_0_sample0/YJJbE-w2qzA_0_sample0_fear.gif"><img src="assets/demos/face_i2v/YJJbE-w2qzA_0_sample0/YJJbE-w2qzA_0_sample0_fear.gif" width="240"></a></td>
  </tr>
  <tr>
    <td style="text-align:center;">Emotion: Anger</td>
    <td style="text-align:center;">Emotion: Disgust</td>
    <td style="text-align:center;">Emotion: Fear</td>
  </tr>
  <tr>
    <td><a href="https://github.com/VideoVerses/VideoTuna/blob/main/assets/demos/face_i2v/YJJbE-w2qzA_0_sample0/YJJbE-w2qzA_0_sample0_happy.gif"><img src="assets/demos/face_i2v/YJJbE-w2qzA_0_sample0/YJJbE-w2qzA_0_sample0_happy.gif" width="240"></a></td>
    <td><a href="https://github.com/VideoVerses/VideoTuna/blob/main/assets/demos/face_i2v/YJJbE-w2qzA_0_sample0/YJJbE-w2qzA_0_sample0_sad.gif"><img src="assets/demos/face_i2v/YJJbE-w2qzA_0_sample0/YJJbE-w2qzA_0_sample0_sad.gif" width="240"></a></td>
    <td><a href="https://github.com/VideoVerses/VideoTuna/blob/main/assets/demos/face_i2v/YJJbE-w2qzA_0_sample0/YJJbE-w2qzA_0_sample0_surprise.gif"><img src="assets/demos/face_i2v/YJJbE-w2qzA_0_sample0/YJJbE-w2qzA_0_sample0_surprise.gif" width="240"></a></td>
  </tr>
  <tr>
    <td style="text-align:center;">Emotion: Happy</td>
    <td style="text-align:center;">Emotion: Sad</td>
    <td style="text-align:center;">Emotion: Surprise</td>
  </tr>
</table>


<table class="center">
  <tr>
    <td><a href="https://github.com/VideoVerses/VideoTuna/blob/main/assets/demos/face_i2v/-ZxtmDbqDRc_0_sample0/-ZxtmDbqDRc_0_sample0_anger.gif"><img src="assets/demos/face_i2v/-ZxtmDbqDRc_0_sample0/-ZxtmDbqDRc_0_sample0_anger.gif" width="240"></a></td>
    <td><a href="https://github.com/VideoVerses/VideoTuna/blob/main/assets/demos/face_i2v/-ZxtmDbqDRc_0_sample0/-ZxtmDbqDRc_0_sample0_disgust.gif"><img src="assets/demos/face_i2v/-ZxtmDbqDRc_0_sample0/-ZxtmDbqDRc_0_sample0_disgust.gif" width="240"></a></td>
    <td><a href="https://github.com/VideoVerses/VideoTuna/blob/main/assets/demos/face_i2v/-ZxtmDbqDRc_0_sample0/-ZxtmDbqDRc_0_sample0_fear.gif"><img src="assets/demos/face_i2v/-ZxtmDbqDRc_0_sample0/-ZxtmDbqDRc_0_sample0_fear.gif" width="240"></a></td>
  </tr>
  <tr>
    <td style="text-align:center;">Emotion: Anger</td>
    <td style="text-align:center;">Emotion: Disgust</td>
    <td style="text-align:center;">Emotion: Fear</td>
  </tr>
  <tr>
    <td><a href="https://github.com/VideoVerses/VideoTuna/blob/main/assets/demos/face_i2v/-ZxtmDbqDRc_0_sample0/-ZxtmDbqDRc_0_sample0_happy.gif"><img src="assets/demos/face_i2v/-ZxtmDbqDRc_0_sample0/-ZxtmDbqDRc_0_sample0_happy.gif" width="240"></a></td>
    <td><a href="https://github.com/VideoVerses/VideoTuna/blob/main/assets/demos/face_i2v/-ZxtmDbqDRc_0_sample0/-ZxtmDbqDRc_0_sample0_sad.gif"><img src="assets/demos/face_i2v/-ZxtmDbqDRc_0_sample0/-ZxtmDbqDRc_0_sample0_sad.gif" width="240"></a></td>
    <td><a href="https://github.com/VideoVerses/VideoTuna/blob/main/assets/demos/face_i2v/-ZxtmDbqDRc_0_sample0/-ZxtmDbqDRc_0_sample0_surprise.gif"><img src="assets/demos/face_i2v/-ZxtmDbqDRc_0_sample0/-ZxtmDbqDRc_0_sample0_surprise.gif" width="240"></a></td>
  </tr>
  <tr>
    <td style="text-align:center;">Emotion: Happy</td>
    <td style="text-align:center;">Emotion: Sad</td>
    <td style="text-align:center;">Emotion: Surprise</td>
  </tr>
</table>


### Storytelling


<table class="center">
  <tr>
    <td><a href="https://github.com/VideoVerses/VideoTuna/blob/main/assets/demos/story/bear/0_9.gif"><img src="assets/demos/story/bear/0_9.gif" width="240"></a></td>
    <td><a href="https://github.com/VideoVerses/VideoTuna/blob/main/assets/demos/story/bear/1_4.gif"><img src="assets/demos/story/bear/1_4.gif" width="240"></a></td>
    <td><a href="https://github.com/VideoVerses/VideoTuna/blob/main/assets/demos/story/bear/2_5.gif"><img src="assets/demos/story/bear/2_5.gif" width="240"></a></td>
    <td><a href="https://github.com/VideoVerses/VideoTuna/blob/main/assets/demos/story/bear/3_6.gif"><img src="assets/demos/story/bear/3_6.gif" width="240"></a></td>
    <td><a href="https://github.com/VideoVerses/VideoTuna/blob/main/assets/demos/story/bear/4_4.gif"><img src="assets/demos/story/bear/4_4.gif" width="240"></a></td>
  </tr>
  <tr>
    <td style="text-align:center;">The picture shows a cozy room with a little girl telling her travel story to her teddybear beside the bed.</td>
    <td style="text-align:center;">As night falls, teddybear sits by the window, his eyes sparkling with longing for the distant place</td>
    <td style="text-align:center;">Teddybear was in a corner of the room, making a small backpack out of old cloth strips, with a map, a compass and dry food next to it.</td>
    <td style="text-align:center;">The first rays of sunlight in the morning came through the window, and teddybear quietly opened the door and embarked on his adventure.</td>
    <td style="text-align:center;">In the forest, the sun shines through the treetops, and teddybear moves among various animals and communicates with them.</td>
  </tr>
  <tr>
    <td><a href="https://github.com/VideoVerses/VideoTuna/blob/main/assets/demos/story/bear/5_5.gif"><img src="assets/demos/story/bear/5_5.gif" width="240"></a></td>
    <td><a href="https://github.com/VideoVerses/VideoTuna/blob/main/assets/demos/story/bear/6_2.gif"><img src="assets/demos/story/bear/6_2.gif" width="240"></a></td>
    <td><a href="https://github.com/VideoVerses/VideoTuna/blob/main/assets/demos/story/bear/7_4.gif"><img src="assets/demos/story/bear/7_4.gif" width="240"></a></td>
    <td><a href="https://github.com/VideoVerses/VideoTuna/blob/main/assets/demos/story/bear/8_4.gif"><img src="assets/demos/story/bear/8_4.gif" width="240"></a></td>
    <td><a href="https://github.com/VideoVerses/VideoTuna/blob/main/assets/demos/story/bear/10_5.gif"><img src="assets/demos/story/bear/10_5.gif" width="240"></a></td>
  </tr>
  <tr>
    <td style="text-align:center;">Teddybear leaves his mark on the edge of a clear lake, surrounded by exotic flowers, and the picture is full of mystery and exploration.</td>
    <td style="text-align:center;">Teddybear climbs the rugged mountain road, the weather is changeable, but he is determined.</td>
    <td style="text-align:center;">The picture switches to the top of the mountain, where teddybear stands in the glow of the sunrise, with a magnificent mountain view in the background.</td>
    <td style="text-align:center;">On the way home, teddybear helps a wounded bird, the picture is warm and touching.</td>
    <td style="text-align:center;">Teddybear sits by the little girl's bed and tells her his adventure story, and the little girl is fascinated.</td>
  </tr>
</table>


<table class="center">
  <tr>
    <td><a href="https://github.com/VideoVerses/VideoTuna/blob/main/assets/demos/story/cat/0_2.gif"><img src="assets/demos/story/cat/0_2.gif" width="240"></a></td>
    <td><a href="https://github.com/VideoVerses/VideoTuna/blob/main/assets/demos/story/cat/1_3.gif"><img src="assets/demos/story/cat/1_3.gif" width="240"></a></td>
    <td><a href="https://github.com/VideoVerses/VideoTuna/blob/main/assets/demos/story/cat/2_4.gif"><img src="assets/demos/story/cat/2_4.gif" width="240"></a></td>
    <td><a href="https://github.com/VideoVerses/VideoTuna/blob/main/assets/demos/story/cat/3_7.gif"><img src="assets/demos/story/cat/3_7.gif" width="240"></a></td>
    <td><a href="https://github.com/VideoVerses/VideoTuna/blob/main/assets/demos/story/cat/4_3.gif"><img src="assets/demos/story/cat/4_3.gif" width="240"></a></td>
  </tr>
  <tr>
    <td style="text-align:center;">The scene shows a peaceful village, with moonlight shining on the roofs and streets, creating a peaceful atmosphere.</td>
    <td style="text-align:center;">cat sits by the window, her eyes twinkling in the night, reflecting her special connection with the moon and stars.</td>
    <td style="text-align:center;">Villagers gather in the center of the village for the annual Moon Festival celebration, with lanterns and colored lights adorning the night sky.</td>
    <td style="text-align:center;">cat feels the call of the moon, and her beard trembles with the excitement in her heart.</td>
    <td style="text-align:center;">cat quietly leaves her home in the night and embarks on a path illuminated by the silver moonlight.</td>
  </tr>
  <tr>
    <td><a href="https://github.com/VideoVerses/VideoTuna/blob/main/assets/demos/story/cat/8_8.gif"><img src="assets/demos/story/cat/8_8.gif" width="240"></a></td>
    <td><a href="https://github.com/VideoVerses/VideoTuna/blob/main/assets/demos/story/cat/9_2.gif"><img src="assets/demos/story/cat/9_2.gif" width="240"></a></td>
    <td><a href="https://github.com/VideoVerses/VideoTuna/blob/main/assets/demos/story/cat/11_0.gif"><img src="assets/demos/story/cat/11_0.gif" width="240"></a></td>
    <td><a href="https://github.com/VideoVerses/VideoTuna/blob/main/assets/demos/story/cat/12_1.gif"><img src="assets/demos/story/cat/12_1.gif" width="240"></a></td>
    <td><a href="https://github.com/VideoVerses/VideoTuna/blob/main/assets/demos/story/cat/15_9.gif"><img src="assets/demos/story/cat/15_9.gif" width="240"></a></td>
  </tr>
  <tr>
    <td style="text-align:center;">A group of forest elves dance around glowing mushrooms, their costumes and movements full of magic and vitality.</td>
    <td style="text-align:center;">cat joins the celebration and dances with the elves, the picture is full of joy and freedom.</td>
    <td style="text-align:center;">A wise old owl reveals the secret power of the moon to cat and the light of the moon in the picture becomes brighter.</td>
    <td style="text-align:center;">cat closes her eyes in the moonlight, puts her hands together, and makes a wish, surrounded by the light of stars and the moon.</td>
    <td style="text-align:center;">cat feels the surge of power, and her eyes become more determined.</td>
  </tr>
</table>



## ⏰ TODOs
- [ ] More demo and applications
- [ ] More functionalities such as control modules. (Suggestions are welcome!)


## 🔆 Information

### Code Structure
```
VideoTuna/
    ├── assets
    ├── checkpoints  # put model checkpoints here
    ├── configs      # model and experimental configs
    ├── data         # data processing scripts and dataset files
    ├── docs         # documentations
    ├── eval         # evaluation scripts
    ├── inputs       # input examples for testing 
    ├── scripts      # train and inference python scripts
    ├── shsripts     # train and inference shell scripts
    ├── src          # model-related source code
    ├── tests        # testing scripts
    ├── tools        # some tool scripts
```


### Supported Models

|T2V-Models|HxWxL|Checkpoints|
|:---------|:---------|:--------|
|CogVideoX-2B|720x480, 6s|[Hugging Face](https://huggingface.co/THUDM/CogVideoX-2b)
|CogVideoX-5B|720x480, 6s|[Hugging Face](https://huggingface.co/THUDM/CogVideoX-5b)
|Open-Sora 1.0|512×512x16|[Hugging Face](https://huggingface.co/hpcai-tech/Open-Sora/blob/main/OpenSora-v1-HQ-16x512x512.pth)
|Open-Sora 1.0|256×256x16|[Hugging Face](https://huggingface.co/hpcai-tech/Open-Sora/blob/main/OpenSora-v1-HQ-16x256x256.pth)
|Open-Sora 1.0|256×256x16|[Hugging Face](https://huggingface.co/hpcai-tech/Open-Sora/blob/main/OpenSora-v1-16x256x256.pth)
|VideoCrafter2|320x512x16|[Hugging Face](https://huggingface.co/VideoCrafter/VideoCrafter2/blob/main/model.ckpt)
|VideoCrafter1|576x1024x16|[Hugging Face](https://huggingface.co/VideoCrafter/Text2Video-1024/blob/main/model.ckpt)
|VideoCrafter1|320x512x16|[Hugging Face](https://huggingface.co/VideoCrafter/Text2Video-512/blob/main/model.ckpt)

|I2V-Models|HxWxL|Checkpoints|
|:---------|:---------|:--------|
|CogVideoX-5B-I2V|720x480, 6s|[Hugging Face](https://huggingface.co/THUDM/CogVideoX-5b-I2V)
|DynamiCrafter|576x1024x16|[Hugging Face](https://huggingface.co/Doubiiu/DynamiCrafter_1024/blob/main/model.ckpt)|
|VideoCrafter1|320x512x16|[Hugging Face](https://huggingface.co/VideoCrafter/Image2Video-512/blob/main/model.ckpt)|

* Note: H: height; W: width; L: length
<!-- |Open-Sora 1.2|240p to 720p, 2~16s|[STDIT](https://huggingface.co/hpcai-tech/OpenSora-STDiT-v3), [VAE](https://huggingface.co/hpcai-tech/OpenSora-VAE-v1.2) -->
<!-- |Open-Sora 1.1|144p & 240p & 480p, 0~15s|[Stage 2](https://huggingface.co/hpcai-tech/OpenSora-STDiT-v2-stage2) -->
<!-- |Open-Sora 1.1|144p to 720p, 0~15s|[Stage 3](https://huggingface.co/hpcai-tech/OpenSora-STDiT-v2-stage3) -->

Please check [docs/CHECKPOINTS.md](https://github.com/VideoVerses/VideoTuna/blob/main/docs/CHECKPOINTS.md) to download all the model checkpoints.

## 🔆 Get started

### 1.Prepare environment
```
conda create --name videotuna python=3.10 -y
conda activate videotuna
pip install -U poetry pip
poetry config virtualenvs.create false
poetry install
pip install optimum-quanto==0.2.1
pip install -r requirements.txt
git clone https://github.com/JingyeChen/SwissArmyTransformer
pip install -e SwissArmyTransformer/
rm -rf SwissArmyTransformer
git clone https://github.com/tgxs002/HPSv2.git
cd ./HPSv2
pip install -e .
cd ..
```

### 2.Prepare checkpoints

Please follow [docs/CHECKPOINTS.md](https://github.com/VideoVerses/VideoTuna/blob/main/docs/CHECKPOINTS.md) to download model checkpoints.  
After downloading, the model checkpoints should be placed as [Checkpoint Structure](https://github.com/VideoVerses/VideoTuna/blob/main/docs/CHECKPOINTS.md#checkpoint-orgnization-structure).

### 3.Inference state-of-the-art T2V/I2V/T2I models

- Inference many T2V models **in one command**: `bash tools/video_comparison/compare.sh`


<!-- |Task|Commands|
|:---------|:---------|
|T2V|`bash tools/video_comparison/compare.sh`|
|I2V|`TODO`|
 -->


- Inference one specific model:

Task|Models|Commands|
|:---------|:---------|:---------|
|T2V|CogvideoX|`bash shscripts/inference_cogVideo_diffusers.sh`|
|T2V|Open Sora V1.0|`bash shscripts/inference_opensora_v10_16x256x256.sh`|
|T2V|VideoCrafter-V2-320x512|`bash shscripts/inference_vc2_t2v_320x512.sh`|
|T2V|VideoCrafter-V1-576x1024|`bash shscripts/inference_vc1_t2v_576x1024.sh`|
|I2V|DynamiCrafter|`bash shscripts/inference_dc_i2v_576x1024.sh`|
|I2V|VideoCrafter|`bash shscripts/inference_vc1_i2v_320x512.sh`|
|T2I|Flux|`bash shscripts/inference_flux.sh`|


### 4. Finetune T2V models
#### Lora finetuning

We support lora finetuning to make the model to learn new concepts/characters/styles.   
- Example config file: `configs/001_videocrafter2/vc2_t2v_lora.yaml`  
- Training lora based on VideoCrafter2: `bash shscripts/train_videocrafter_lora.sh`  
- Inference the trained models: `bash shscripts/inference_vc2_t2v_320x512_lora.sh`   

<!-- Please check [configs/train/003_vc2_lora_ft/README.md](configs/train/003_vc2_lora_ft/README.md) for details.    -->
<!-- 

(1) Prepare data


(2) Finetune  
```
bash configs/train/000_videocrafter2ft/run.sh
``` -->

#### Finetuning for enhanced langugage understanding


### 5. Evaluation
We support VBench evaluation to evaluate the T2V generation performance. 
Please check [eval/README.md](docs/evaluation.md) for details.

### 6. Alignment
We support video alignment post-training to align human perference for video diffusion models. Please check [configs/train/004_rlhf_vc2/README.md](configs/train/004_rlhf_vc2/README.md) for details.


## Acknowledgement
We thank the following repos for sharing their awesome models and codes!
* [VideoCrafter2](https://github.com/AILab-CVC/VideoCrafter): Overcoming Data Limitations for High-Quality Video Diffusion Models
* [VideoCrafter1](https://github.com/AILab-CVC/VideoCrafter): Open Diffusion Models for High-Quality Video Generation
* [DynamiCrafter](https://github.com/Doubiiu/DynamiCrafter): Animating Open-domain Images with Video Diffusion Priors
* [Open-Sora](https://github.com/hpcaitech/Open-Sora): Democratizing Efficient Video Production for All
* [CogVideoX](https://github.com/THUDM/CogVideo): Text-to-Video Diffusion Models with An Expert Transformer
* [VADER](https://github.com/mihirp1998/VADER): Video Diffusion Alignment via Reward Gradients
* [VBench](https://github.com/Vchitect/VBench): Comprehensive Benchmark Suite for Video Generative Models
* [Flux](https://github.com/black-forest-labs/flux): Text-to-image models from Black Forest Labs.
* [SimpleTuner](https://github.com/bghira/SimpleTuner): A fine-tuning kit for text-to-image generation.




## Some Resources
* [LLMs-Meet-MM-Generation](https://github.com/YingqingHe/Awesome-LLMs-meet-Multimodal-Generation): A paper collection of utilizing LLMs for multimodal generation (image, video, 3D and audio).
* [MMTrail](https://mattie-e.github.io/MMTrail/): A multimodal trailer video dataset with language and music descriptions.
* [Seeing-and-Hearing](https://github.com/yzxing87/Seeing-and-Hearing): A versatile framework for Joint VA generation, V2A, A2V, and I2A.
* [Self-Cascade](https://github.com/GuoLanqing/Self-Cascade): A Self-Cascade model for higher-resolution image and video generation.
* [ScaleCrafter](https://github.com/YingqingHe/ScaleCrafter) and [HiPrompt](https://liuxinyv.github.io/HiPrompt/): Free method for higher-resolution image and video generation.
* [FreeTraj](https://github.com/arthur-qiu/FreeTraj) and [FreeNoise](https://github.com/AILab-CVC/FreeNoise): Free method for video trajectory control and longer-video generation.
* [Follow-Your-Emoji](https://github.com/mayuelala/FollowYourEmoji), [Follow-Your-Click](https://github.com/mayuelala/FollowYourClick), and [Follow-Your-Pose](https://follow-your-pose.github.io/): Follow family for controllable video generation.
* [Animate-A-Story](https://github.com/AILab-CVC/Animate-A-Story): A framework for storytelling video generation.
* [LVDM](https://github.com/YingqingHe/LVDM): Latent Video Diffusion Model for long video generation and text-to-video generation.



## 🍻 Contributors

<a href="https://github.com/VideoVerses/VideoTuna/graphs/contributors">
  <img src="https://contrib.rocks/image?repo=VideoVerses/VideoTuna" />
</a>

## 📋 License
Please follow [CC-BY-NC-ND](./LICENSE). If you want a license authorization, please contact yhebm@connect.ust.hk and yxingag@connect.ust.hk.

## 😊 Citation
```
To be updated...
```

## Star History

[![Star History Chart](https://api.star-history.com/svg?repos=VideoVerses/VideoTuna&type=Date)](https://star-history.com/#VideoVerses/VideoTuna&Date)<|MERGE_RESOLUTION|>--- conflicted
+++ resolved
@@ -25,15 +25,10 @@
 🌟 **Post-processing:** Enhance the videos with video-to-video enhancement model.  
 🌟 **Post-training/Human preference alignment:** Post-training with RLHF for more attractive results.  
 
-<<<<<<< HEAD
-## 🔆 Updates
-- [2024-10-31] We make the VideoTuna V0.1.0 public!
-=======
 
 ## 🔆 Updates
 - [2024-11-01] We make the VideoTuna V0.1.0 public!
 
->>>>>>> ebc793fe
 
 ## Demo
 ### 3D Video VAE
