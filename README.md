--- conflicted
+++ resolved
@@ -3,7 +3,7 @@
 # VideoTuna
 Let's finetune video generation models!
 
-<<<<<<< HEAD
+
 ## ⏰TODOs
 - [x] inference vc, dc   
 - [x] finetune & train vc2，dc   
@@ -14,9 +14,9 @@
 - [ ] vae  
 next:  
 - [ ] inference dc interp & loop  
-=======
+
 ## 🔆 Updates
->>>>>>> f6283346
+
 
 
 ## 🔆 Introduction
