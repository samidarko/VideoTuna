--- conflicted
+++ resolved
@@ -113,7 +113,6 @@
                                                 video_frames=args.frames, 
                                                 )
     return prompt_list, image_list, filename_list
-<<<<<<< HEAD
 
 def get_batch(keys, value_dict, N: Union[List, ListConfig], T=None, device="cuda"):
     batch = {}
@@ -154,8 +153,6 @@
         with imageio.get_writer(now_save_path, fps=fps) as writer:
             for frame in gif_frames:
                 writer.append_data(frame)
-=======
->>>>>>> 5e512394
 
 def run_inference_cogvideo(args, gpu_num=1, rank=0, **kwargs):
     """
