--- conflicted
+++ resolved
@@ -11,20 +11,12 @@
 # ---------------------------- T2V ----------------------------
 
 # ---- CogVideo (diffusers) ----
-<<<<<<< HEAD
-mkdir checkpoints/cogvideo
-cd checkpoints/cogvideo
+mkdir -p checkpoints/cogvideo; cd checkpoints/cogvideo
 git clone https://huggingface.co/THUDM/CogVideoX-2b         # This are checkpoints for CogVideoX T2V-2B
 git clone https://huggingface.co/THUDM/CogVideoX-5b         # This are checkpoints for CogVideoX T2V-5B
 git clone https://huggingface.co/THUDM/CogVideoX-5b-I2V     # This are checkpoints for CogVideoX I2V-5B
 git clone https://huggingface.co/THUDM/CogVideoX1.5-5B-SAT  # This are checkpoints for CogVideoX 1.5-5B (both T2V and I2V)
-=======
-mkdir -p checkpoints/cogvideo; cd checkpoints/cogvideo
-git clone https://huggingface.co/THUDM/CogVideoX-2b
-git clone https://huggingface.co/THUDM/CogVideoX-5b
-git clone https://huggingface.co/THUDM/CogVideoX-5b-I2V
 
->>>>>>> 319cbe65
 
 # ---- Open-Sora ----
 mkdir -p checkpoints/open-sora/t2v_v10
