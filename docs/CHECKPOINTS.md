--- conflicted
+++ resolved
@@ -10,20 +10,6 @@
 
 # ---------------------------- T2V ----------------------------
 
-<<<<<<< HEAD
-# ---- CogVideo ----
-mkdir -p checkpoints/cogvideo
-cd checkpoints/cogvideo
-git clone https://huggingface.co/THUDM/CogVideoX-2b
-git clone https://huggingface.co/THUDM/CogVideoX-5b
-git clone https://huggingface.co/THUDM/CogVideoX1.5-5B-SAT
-# VAE for CogVideoX-2B, 5B, 5B-I2V
-wget https://cloud.tsinghua.edu.cn/f/fdba7608a49c463ba754/?dl=1
-mv 'index.html?dl=1' vaesat.zip
-unzip vaesat.zip -d vaesat
-rm -rf vaesat.zip
-cd ..
-=======
 # ---- CogVideo (diffusers) ----
 mkdir -p checkpoints/cogvideo; cd checkpoints/cogvideo
 git clone https://huggingface.co/THUDM/CogVideoX-2b         # This are checkpoints for CogVideoX T2V-2B
@@ -31,7 +17,6 @@
 git clone https://huggingface.co/THUDM/CogVideoX-5b-I2V     # This are checkpoints for CogVideoX I2V-5B
 git clone https://huggingface.co/THUDM/CogVideoX1.5-5B-SAT  # This are checkpoints for CogVideoX 1.5-5B (both T2V and I2V)
 
->>>>>>> 7c5e7e90
 
 # ---- Open-Sora ----
 mkdir -p checkpoints/open-sora/t2v_v10
