<<<<<<< HEAD
model:
  base_learning_rate: 6.0e-06 # 1.5e-04
  scale_lr: False
  # empty_params_only: True # disable this means finetuning all parameters
  target: src.base.ddpm3d.LVDMFlow
  params:
    loss_type: l1
    log_every_t: 200
    first_stage_key: video
    cond_stage_key: caption
    cond_stage_trainable: false
    conditioning_key: crossattn
    image_size:
    - 40
    - 64
    channels: 4
    scale_by_std: false
    scale_factor: 0.18215
    use_ema: false
    uncond_type: empty_seq
    monitor: val/loss_simple_ema
    encoder_type: 2d
    use_scale: true
    scale_b: 0.7 # adapt to videocrafter-v2

    diffusion_scheduler_config:
      target: src.base.diffusion_schedulers.LDMScheduler
      params: 
        timesteps: 1000
        linear_start: 0.00085
        linear_end: 0.012

    unet_config:
      target: src.lvdm.modules.networks.openaimodel3d.UNetModel
      params:
        in_channels: 4
        out_channels: 4
        model_channels: 320
        attention_resolutions:
        - 4
        - 2
        - 1
        num_res_blocks: 2
        channel_mult:
        - 1
        - 2
        - 4
        - 4
        num_head_channels: 64
        transformer_depth: 1
        context_dim: 1024
        use_linear: true
        use_checkpoint: true
        temporal_conv: true # adapt to videocrafter-v2
        temporal_attention: true
        temporal_selfatt_only: true
        use_relative_position: false # adapt to videocrafter-v2
        use_causal_attention: false
        temporal_length: 16
        addition_attention: true
        fps_cond: true # adapt to videocrafter-v2
    first_stage_config:
      target: src.lvdm.modules.vae.autoencoder.AutoencoderKL
      params:
        embed_dim: 4
        monitor: val/rec_loss
        ddconfig:
          double_z: true
          z_channels: 4
          resolution: 512
          in_channels: 3
          out_ch: 3
          ch: 128
          ch_mult:
          - 1
          - 2
          - 4
          - 4
          num_res_blocks: 2
          attn_resolutions: []
          dropout: 0.0
        lossconfig:
          target: torch.nn.Identity
    cond_stage_config:
      target: src.lvdm.modules.encoders.condition.FrozenOpenCLIPEmbedder
      params:
        freeze: true
        layer: penultimate

data:
  target: src.data.lightning_data.DataModuleFromConfig
  params:
    batch_size: 3
    num_workers: 16
    wrap: false
    train:
      target: src.data.macvid.MaCVid
      params:
        data_root: configs/data/macvid/train_data.yaml
        resolution: [320, 512]
        video_length: 16
        subset_split: all
    validation:
      target: src.data.macvid.MaCVid
      params:
        data_root: configs/data/macvid/val_data.yaml
        resolution: [320, 512]
        video_length: 16
        subset_split: all

lightning:
  trainer:
    benchmark: True
    batch_size: 3
    num_workers: 38
    num_nodes: 1
    accumulate_grad_batches: 2
    max_epochs: 2000
    precision: 16 # training precision
  callbacks:
    image_logger:
      target: src.utils.callbacks.ImageLogger
      params:
        batch_frequency: 2
        max_images: 6
        to_local: True # save videos into files
        log_images_kwargs:
          unconditional_guidance_scale: 12 # need this, otherwise it is grey
    modelcheckpoint:
      target: pytorch_lightning.callbacks.ModelCheckpoint
      params:
        every_n_epochs: 1
        filename: "{epoch:04}-{step:06}"
    metrics_over_trainsteps_checkpoint:
      target: pytorch_lightning.callbacks.ModelCheckpoint
      params:
        filename: "{epoch:06}-{step:09}"
        save_weights_only: False
        every_n_epochs: 300
        every_n_train_steps: null
    
=======
model:
  base_learning_rate: 6.0e-06 # 1.5e-04
  scale_lr: False
  # empty_params_only: True # disable this means finetuning all parameters
  target: src.lvdm.models.ddpm3d.LatentDiffusion
  params:
    loss_type: l1
    log_every_t: 200
    linear_start: 0.00085
    linear_end: 0.012
    timesteps: 1000
    first_stage_key: video
    cond_stage_key: caption
    cond_stage_trainable: false
    conditioning_key: crossattn
    image_size:
    - 40
    - 64
    channels: 4
    scale_by_std: false
    scale_factor: 0.18215
    use_ema: false
    uncond_type: empty_seq
    monitor: val/loss_simple_ema
    encoder_type: 2d
    use_scale: true
    scale_b: 0.7 # adapt to videocrafter-v2

    unet_config:
      target: src.lvdm.modules.networks.openaimodel3d.UNetModel
      params:
        in_channels: 4
        out_channels: 4
        model_channels: 320
        attention_resolutions:
        - 4
        - 2
        - 1
        num_res_blocks: 2
        channel_mult:
        - 1
        - 2
        - 4
        - 4
        num_head_channels: 64
        transformer_depth: 1
        context_dim: 1024
        use_linear: true
        use_checkpoint: true
        temporal_conv: true # adapt to videocrafter-v2
        temporal_attention: true
        temporal_selfatt_only: true
        use_relative_position: false # adapt to videocrafter-v2
        use_causal_attention: false
        temporal_length: 16
        addition_attention: true
        fps_cond: true # adapt to videocrafter-v2
    first_stage_config:
      target: src.lvdm.models.autoencoder.AutoencoderKL
      params:
        embed_dim: 4
        monitor: val/rec_loss
        ddconfig:
          double_z: true
          z_channels: 4
          resolution: 512
          in_channels: 3
          out_ch: 3
          ch: 128
          ch_mult:
          - 1
          - 2
          - 4
          - 4
          num_res_blocks: 2
          attn_resolutions: []
          dropout: 0.0
        lossconfig:
          target: torch.nn.Identity
    cond_stage_config:
      target: src.lvdm.modules.encoders.condition.FrozenOpenCLIPEmbedder
      params:
        freeze: true
        layer: penultimate

data:
  target: data.lightning_data.DataModuleFromConfig
  params:
    batch_size: 3
    num_workers: 16
    wrap: false
    train:
      target: data.macvid.MaCVid
      params:
        data_root: configs/data/macvid/train_data.yaml
        resolution: [320, 512]
        video_length: 16
        subset_split: all
    validation:
      target: data.macvid.MaCVid
      params:
        data_root: configs/data/macvid/val_data.yaml
        resolution: [320, 512]
        video_length: 16
        subset_split: all

lightning:
  trainer:
    benchmark: True
    num_nodes: 1
    devices: 0
    accumulate_grad_batches: 2
    max_epochs: 2000
    precision: 16 # training precision
  callbacks:
    image_logger:
      target: utils.callbacks.ImageLogger
      params:
        batch_frequency: 2
        max_images: 6
        to_local: True # save videos into files
        log_images_kwargs:
          unconditional_guidance_scale: 12 # need this, otherwise it is grey
    modelcheckpoint:
      target: pytorch_lightning.callbacks.ModelCheckpoint
      params:
        every_n_epochs: 1
        filename: "{epoch:04}-{step:06}"
    metrics_over_trainsteps_checkpoint:
      target: pytorch_lightning.callbacks.ModelCheckpoint
      params:
        filename: "{epoch:06}-{step:09}"
        save_weights_only: False
        every_n_epochs: 300
        every_n_train_steps: null
>>>>>>> 58375d42
<|MERGE_RESOLUTION|>--- conflicted
+++ resolved
@@ -1,4 +1,3 @@
-<<<<<<< HEAD
 model:
   base_learning_rate: 6.0e-06 # 1.5e-04
   scale_lr: False
@@ -112,9 +111,8 @@
 lightning:
   trainer:
     benchmark: True
-    batch_size: 3
-    num_workers: 38
     num_nodes: 1
+    devices: 0
     accumulate_grad_batches: 2
     max_epochs: 2000
     precision: 16 # training precision
@@ -139,141 +137,4 @@
         save_weights_only: False
         every_n_epochs: 300
         every_n_train_steps: null
-    
-=======
-model:
-  base_learning_rate: 6.0e-06 # 1.5e-04
-  scale_lr: False
-  # empty_params_only: True # disable this means finetuning all parameters
-  target: src.lvdm.models.ddpm3d.LatentDiffusion
-  params:
-    loss_type: l1
-    log_every_t: 200
-    linear_start: 0.00085
-    linear_end: 0.012
-    timesteps: 1000
-    first_stage_key: video
-    cond_stage_key: caption
-    cond_stage_trainable: false
-    conditioning_key: crossattn
-    image_size:
-    - 40
-    - 64
-    channels: 4
-    scale_by_std: false
-    scale_factor: 0.18215
-    use_ema: false
-    uncond_type: empty_seq
-    monitor: val/loss_simple_ema
-    encoder_type: 2d
-    use_scale: true
-    scale_b: 0.7 # adapt to videocrafter-v2
-
-    unet_config:
-      target: src.lvdm.modules.networks.openaimodel3d.UNetModel
-      params:
-        in_channels: 4
-        out_channels: 4
-        model_channels: 320
-        attention_resolutions:
-        - 4
-        - 2
-        - 1
-        num_res_blocks: 2
-        channel_mult:
-        - 1
-        - 2
-        - 4
-        - 4
-        num_head_channels: 64
-        transformer_depth: 1
-        context_dim: 1024
-        use_linear: true
-        use_checkpoint: true
-        temporal_conv: true # adapt to videocrafter-v2
-        temporal_attention: true
-        temporal_selfatt_only: true
-        use_relative_position: false # adapt to videocrafter-v2
-        use_causal_attention: false
-        temporal_length: 16
-        addition_attention: true
-        fps_cond: true # adapt to videocrafter-v2
-    first_stage_config:
-      target: src.lvdm.models.autoencoder.AutoencoderKL
-      params:
-        embed_dim: 4
-        monitor: val/rec_loss
-        ddconfig:
-          double_z: true
-          z_channels: 4
-          resolution: 512
-          in_channels: 3
-          out_ch: 3
-          ch: 128
-          ch_mult:
-          - 1
-          - 2
-          - 4
-          - 4
-          num_res_blocks: 2
-          attn_resolutions: []
-          dropout: 0.0
-        lossconfig:
-          target: torch.nn.Identity
-    cond_stage_config:
-      target: src.lvdm.modules.encoders.condition.FrozenOpenCLIPEmbedder
-      params:
-        freeze: true
-        layer: penultimate
-
-data:
-  target: data.lightning_data.DataModuleFromConfig
-  params:
-    batch_size: 3
-    num_workers: 16
-    wrap: false
-    train:
-      target: data.macvid.MaCVid
-      params:
-        data_root: configs/data/macvid/train_data.yaml
-        resolution: [320, 512]
-        video_length: 16
-        subset_split: all
-    validation:
-      target: data.macvid.MaCVid
-      params:
-        data_root: configs/data/macvid/val_data.yaml
-        resolution: [320, 512]
-        video_length: 16
-        subset_split: all
-
-lightning:
-  trainer:
-    benchmark: True
-    num_nodes: 1
-    devices: 0
-    accumulate_grad_batches: 2
-    max_epochs: 2000
-    precision: 16 # training precision
-  callbacks:
-    image_logger:
-      target: utils.callbacks.ImageLogger
-      params:
-        batch_frequency: 2
-        max_images: 6
-        to_local: True # save videos into files
-        log_images_kwargs:
-          unconditional_guidance_scale: 12 # need this, otherwise it is grey
-    modelcheckpoint:
-      target: pytorch_lightning.callbacks.ModelCheckpoint
-      params:
-        every_n_epochs: 1
-        filename: "{epoch:04}-{step:06}"
-    metrics_over_trainsteps_checkpoint:
-      target: pytorch_lightning.callbacks.ModelCheckpoint
-      params:
-        filename: "{epoch:06}-{step:09}"
-        save_weights_only: False
-        every_n_epochs: 300
-        every_n_train_steps: null
->>>>>>> 58375d42
+    